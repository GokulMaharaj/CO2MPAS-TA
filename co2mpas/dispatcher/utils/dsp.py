#!/usr/bin/env python
# -*- coding: UTF-8 -*-
#
# Copyright 2014 European Commission (JRC);
# Licensed under the EUPL (the 'Licence');
# You may not use this work except in compliance with the Licence.
# You may obtain a copy of the Licence at: http://ec.europa.eu/idabc/eupl

"""
It provides tools to create models with the :func:`~dispatcher.Dispatcher`.
"""

__author__ = 'Vincenzo Arcidiacono'

__all__ = ['combine_dicts', 'bypass', 'summation', 'map_dict', 'map_list',
           'selector', 'replicate_value', 'add_args',
           'SubDispatch', 'ReplicateFunction', 'SubDispatchFunction',
           'SubDispatchPipe']

import types
from collections import OrderedDict
from copy import deepcopy
from functools import partial, reduce
from inspect import signature, Parameter, _POSITIONAL_OR_KEYWORD
from itertools import repeat, chain

from .cst import EMPTY
from .exc import DispatcherError
from .gen import caller_name, Token


def combine_dicts(*dicts, copy=False, base=None):
    """
    Combines multiple dicts in one.

    :param dicts:
        A sequence of dicts.
    :type dicts: tuple[dict]

    :param copy:
        If True, it returns a deepcopy of input values.
    :type copy: bool, optional

    :param base:
        Base dict where combine multiple dicts in one.
    :type base: dict, optional

    :return:
        A unique dict.
    :rtype: dict

    Example::

        >>> sorted(combine_dicts({'a': 3, 'c': 3}, {'a': 1, 'b': 2}).items())
        [('a', 1), ('b', 2), ('c', 3)]
    """

    if len(dicts) == 1 and base is None:  # Only one input dict.
        cd = dicts[0].copy()
    else:
        cd = {} if base is None else base  # Initialize empty dict.

        for d in dicts:  # Combine dicts.
            cd.update(d)

    # Return combined dict.
    return {k: deepcopy(v) for k, v in cd.items()} if copy else cd


def bypass(*inputs, copy=False):
    """
    Returns the same arguments.

    :param inputs:
        Inputs values.
    :type inputs: (T, ...)

    :param copy:
        If True, it returns a deepcopy of input values.
    :type copy: bool, optional

    :return:
        Same input values.
    :rtype: (T, ...), T

    Example::

        >>> bypass('a', 'b', 'c')
        ('a', 'b', 'c')
        >>> bypass('a')
        'a'
    """

    if len(inputs) == 1:
        inputs = inputs[0]  # Same inputs.

    return deepcopy(inputs) if copy else inputs  # Return inputs.


def summation(*inputs):
    """
    Sums inputs values.

    :param inputs:
        Inputs values.
    :type inputs: int, float

    :return:
        Sum of the input values.
    :rtype: int, float

    Example::

        >>> summation(1, 3.0, 4, 2)
        10.0
    """

    # Return the sum of the input values.
    return reduce(lambda x, y: x + y, inputs)


def map_dict(key_map, *dicts, copy=False, base=None):
    """
    Returns a dict with new key values.

    :param key_map:
        A dictionary that maps the dict keys ({old key: new key}
    :type key_map: dict

    :param dicts:
        A sequence of dicts.
    :type dicts: tuple[dict]

    :param copy:
        If True, it returns a deepcopy of input values.
    :type copy: bool, optional

    :param base:
        Base dict where combine multiple dicts in one.
    :type base: dict, optional

    :return:
        A unique dict with new key values.
    :rtype: dict

    Example::

        >>> d = map_dict({'a': 'c', 'b': 'd'}, {'a': 1, 'b': 1}, {'b': 2})
        >>> sorted(d.items())
        [('c', 1), ('d', 2)]
    """

    it = combine_dicts(*dicts).items()  # Combine dicts.

    get = key_map.get  # Namespace shortcut.

    # Return mapped dict.
    return combine_dicts({get(k, k): v for k, v in it}, copy=copy, base=base)


def map_list(key_map, *inputs, copy=False, base=None):
    """
    Returns a new dict.

    :param key_map:
        A list that maps the dict keys ({old key: new key}
    :type key_map: list[str | dict | list]

    :param inputs:
        A sequence of data.
    :type inputs: tuple[dict | int | float | list | tuple]

    :param copy:
        If True, it returns a deepcopy of input values.
    :type copy: bool, optional

    :param base:
        Base dict where combine multiple dicts in one.
    :type base: dict, optional

    :return:
        A unique dict with new values.
    :rtype: dict

    Example::

        >>> key_map = [
        ...     'a',
        ...     {'a': 'c'},
        ...     [
        ...         'a',
        ...         {'a': 'd'}
        ...     ]
        ... ]
        >>> inputs = (
        ...     2,
        ...     {'a': 3, 'b': 2},
        ...     [
        ...         1,
        ...         {'a': 4}
        ...     ]
        ... )
        >>> d = map_list(key_map, *inputs)
        >>> sorted(d.items())
        [('a', 1), ('b', 2), ('c', 3), ('d', 4)]
    """

    d = {} if base is None else base  # Initialize empty dict.

    for m, v in zip(key_map, inputs):
        if isinstance(m, dict):
            map_dict(m, v, base=d)  # Apply a map dict.
        elif isinstance(m, list):
            map_list(m, *v, base=d)  # Apply a map list.
        else:
            d[m] = v  # Apply map.

    return combine_dicts(copy=copy, base=d)  # Return dict.


def selector(keys, dictionary, copy=False, output_type='dict',
             allow_miss=False):
    """
    Selects the chosen dictionary keys from the given dictionary.

    :param keys:
        Keys to select.
    :type keys: list, tuple, set

    :param dictionary:
        A dictionary.
    :type dictionary: dict

    :param copy:
        If True the output contains deep-copies of the values.
    :type copy: bool

    :param output_type:
        Type of function output:

            + 'list': a list with all values listed in `keys`.
            + 'dict': a dictionary with any outputs listed in `keys`.
            + 'values': if output length == 1 return a single value otherwise a
                        tuple with all values listed in `keys`.

        :type output_type: str, optional

    :param allow_miss:
        If True it does not raise when some key is missing in the dictionary.
    :type allow_miss: bool

    :return:
        A dictionary with chosen dictionary keys if present in the sequence of
        dictionaries. These are combined with :func:`combine_dicts`.
    :rtype: dict

    Example::

        >>> from functools import partial
        >>> fun = partial(selector, ['a', 'b'])
        >>> sorted(fun({'a': 1, 'b': 2, 'c': 3}).items())
        [('a', 1), ('b', 2)]
    """

    if not allow_miss:
        check = lambda key: True
    else:
        check = lambda key: key in dictionary

    if output_type == 'list':  # Select as list.
        res = [dictionary[k] for k in keys if check(k)]
        return deepcopy(res) if copy else res
    elif output_type == 'values':
        return bypass(*[dictionary[k] for k in keys if check(k)], copy=copy)

    # Select as dict.
    return bypass({k: dictionary[k] for k in keys if check(k)}, copy=copy)


def replicate_value(value, n=2, copy=True):
    """
    Replicates `n` times the input value.

    :param n:
        Number of replications.
    :type n: int

    :param value:
        Value to be replicated.
    :type value: T

    :param copy:
        If True the list contains deep-copies of the value.
    :type copy: bool

    :return:
        A list with the value replicated `n` times.
    :rtype: list

    Example::

        >>> from functools import partial
        >>> fun = partial(replicate_value, n=5)
        >>> fun({'a': 3})
        ({'a': 3}, {'a': 3}, {'a': 3}, {'a': 3}, {'a': 3})
    """

    return bypass(*[value] * n, copy=copy)  # Return replicated values.


class add_args(object):
    """
    Adds arguments to a function (left side).

    :param func:
        Function to wrap.
    :type func: function

    :param n:
        Number of unused arguments to add to the left side.
    :type n: int

    :return:
        Wrapped function.
    :rtype: function

    Example::

        >>> def original_func(a, b):
        ...     '''Doc'''
        ...     return a + b
        >>> func = add_args(original_func, n=2)
        >>> func.__name__, func.__doc__
        ('original_func', 'Doc')
        >>> func(1, 2, 3, 4)
        7
    """

    def __init__(self, func, n=1, callback=None):
        try:
            self.__name__ = func.__name__
            self.__module__ = func.__module__
            self.__doc__ = func.__doc__
            self.__signature__ = _get_signature(func, n)
            self.func = func
            self.n = n
            self.callback = callback
        except AttributeError:
            from .des import parent_func
            add_args.__init__(self, parent_func(func), n=n, callback=callback)
            self.func = func

    def __call__(self, *args, **kwargs):
        res = self.func(*args[self.n:], **kwargs)

        if self.callback:
            self.callback(res, *args, **kwargs)

        return res

    def __deepcopy__(self, memo):
        cls = add_args(
            func=deepcopy(self.func, memo),
            n=self.n,
            callback=deepcopy(self.callback, memo)
        )
        return cls


def _get_signature(func, n=1):
    sig = signature(func)  # Get function signature.

    def ept_par():  # Return none signature parameter.
        name = Token('none')
        return name, Parameter(name, _POSITIONAL_OR_KEYWORD)

    # Update signature parameters.
    par = chain(*([p() for p in repeat(ept_par, n)], sig.parameters.items()))
    sig._parameters = types.MappingProxyType(OrderedDict(par))

    return sig


class SubDispatch(object):
    """
    It dispatches a given :func:`~dispatcher.Dispatcher` like a function.

    This function takes a sequence of dictionaries as input that will be
    combined before the dispatching.

    :return:
        A function that executes the dispatch of the given
        :func:`~dispatcher.Dispatcher`.
    :rtype: function

    .. seealso:: :func:`~dispatcher.Dispatcher.dispatch`, :func:`combine_dicts`

    Example:

    .. dispatcher:: dsp
       :opt: graph_attr={'ratio': '1'}, depth=1
       :code:

        >>> from co2mpas.dispatcher import Dispatcher
        >>> sub_dsp = Dispatcher(name='Sub-dispatcher')
        ...
        >>> def fun(a):
        ...     return a + 1, a - 1
        ...
        >>> sub_dsp.add_function('fun', fun, ['a'], ['b', 'c'])
        'fun'
        >>> dispatch = SubDispatch(sub_dsp, ['a', 'b', 'c'], output_type='dict')
        >>> dsp = Dispatcher(name='Dispatcher')
        >>> dsp.add_function('Sub-dispatch', dispatch, ['d'], ['e'])
        'Sub-dispatch'

    Dispatch the dispatch output is:

    .. dispatcher:: dsp
       :opt: workflow=True, graph_attr={'ratio': '1'}, depth=1

        >>> o = dsp.dispatch(inputs={'d': {'a': 3}})
        >>> sorted(o['e'].items())
        [('a', 3), ('b', 4), ('c', 2)]
        >>> o.workflow.node['Sub-dispatch']['solution']
        Solution([('a', 3), ('b', 4), ('c', 2)])

    """
    def __init__(self, dsp, outputs=None, cutoff=None, inputs_dist=None,
                 wildcard=False, no_call=False, shrink=False,
                 rm_unused_nds=False, output_type='all'):
        """
        Initializes the Sub-dispatch.

        :param dsp:
            A dispatcher that identifies the model adopted.
        :type dsp: dispatcher.Dispatcher

        :param outputs:
            Ending data nodes.
        :type outputs: list[str], iterable

        :param cutoff:
            Depth to stop the search.
        :type cutoff: float, int, optional

        :param inputs_dist:
            Initial distances of input data nodes.
        :type inputs_dist: dict[str, int | float], optional

        :param wildcard:
            If True, when the data node is used as input and target in the
            ArciDispatch algorithm, the input value will be used as input for
            the connected functions, but not as output.
        :type wildcard: bool, optional

        :param no_call:
            If True data node estimation function is not used.
        :type no_call: bool, optional

        :param shrink:
            If True the dispatcher is shrink before the dispatch.
        :type shrink: bool, optional

        :param rm_unused_nds:
            If True unused function and sub-dispatcher nodes are removed from
            workflow.
        :type rm_unused_nds: bool, optional

        :param output_type:
            Type of function output:

                + 'all': a dictionary with all dispatch outputs.
                + 'list': a list with all outputs listed in `outputs`.
                + 'dict': a dictionary with any outputs listed in `outputs`.
        :type output_type: str, optional
        """

        self.dsp = dsp
        self.outputs = outputs
        self.cutoff = cutoff
        self.wildcard = wildcard
        self.no_call = no_call
        self.shrink = shrink
        self.output_type = output_type
        self.inputs_dist = inputs_dist
        self.rm_unused_nds = rm_unused_nds
        self.__module__ = caller_name()
        self.name = self.__name__ = dsp.name
        self.__doc__ = dsp.__doc__
        from .sol import Solution
        self.solution = Solution()

    def __call__(self, *input_dicts, copy_input_dicts=False, _sol_output=None):

        # Combine input dictionaries.
        i = combine_dicts(*input_dicts, copy=copy_input_dicts)

        # Dispatch the function calls.
        self.solution = self.dsp.dispatch(
            i, self.outputs, self.cutoff, self.inputs_dist, self.wildcard,
            self.no_call, self.shrink, self.rm_unused_nds
        )

        return self._return(self.solution, _sol_output)

    def _return(self, solution, _sol_output):
        outs = self.outputs

        # Store solution.
        if _sol_output is not None:
            _sol_output['solution'] = solution

        # Set output.
        if self.output_type != 'all':
            try:
                # Save outputs.
                return selector(outs, solution, output_type=self.output_type)
            except KeyError:
                missed = set(outs).difference(solution)  # Outputs not reached.

                # Raise error
                msg = '\n  Unreachable output-targets: {}\n  Available ' \
                      'outputs: {}'.format(missed, solution.keys())

                raise DispatcherError(solution, msg)

        return solution  # Return outputs.

    def plot(self, workflow=False, view=True, nested=True, edge_data=(),
             node_data=(), node_function=(), draw_outputs=0, node_styles=None,
             depth=-1, function_module=False, name=None, comment=None,
             directory=None, filename=None, format='svg', engine=None,
             encoding=None, graph_attr=None, node_attr=None, edge_attr=None,
             body=None):
        """
        Plots the Dispatcher with a graph in the DOT language with Graphviz.

        :param workflow:
           If True the latest solution will be plotted, otherwise the dmap.
        :type workflow: bool, optional

        :param view:
            Open the rendered directed graph in the DOT language with the sys
            default opener.
        :type view: bool, optional

        :param nested:
            If False the sub-dispatcher nodes are plotted on the same graph,
            otherwise they can be viewed clicking on the node that has an URL
            link.
        :type nested: bool, optional

        :param edge_data:
            Edge attributes to view.
        :type edge_data: tuple[str], optional

        :param node_data:
            Data node attributes to view.
        :type node_data: tuple[str], optional

        :param node_function:
            Function node attributes to view.
        :type node_function: tuple[str], optional

        :param draw_outputs:
            It modifies the defaults data node and edge attributes to view.
            If `draw_outputs` is:
                - 1: node attribute 'output' is drawn.
                - 2: edge attribute 'value' is drawn.
                - 3: node 'output' and edge 'value' attributes are drawn.
                - otherwise: node 'output' and edge 'value' attributes are not
                  drawn.
        :type draw_outputs: int, optional

        :param node_styles:
            Default node styles according to graphviz node attributes.
        :type node_styles: dict[str|Token, dict[str, str]]

        :param depth:
            Depth of sub-dispatch plots. If negative all levels are plotted.
        :type depth: int, optional

        :param function_module:
            If True the function labels are plotted with the function module,
            otherwise only the function name will be visible.
        :type function_module: bool, optional

        :param name:
            Graph name used in the source code.
        :type name: str

        :param comment:
            Comment added to the first line of the source.
        :type comment: str

        :param directory:
            (Sub)directory for source saving and rendering.
        :type directory: str, optional

        :param filename:
            File name for saving the source.
        :type filename: str, optional

        :param format:
            Rendering output format ('pdf', 'png', ...).
        :type format: str, optional

        :param engine:
            Layout command used ('dot', 'neato', ...).
        :type engine: str, optional

        :param encoding:
            Encoding for saving the source.
        :type encoding: str, optional

        :param graph_attr:
            Dict of (attribute, value) pairs for the graph.
        :type graph_attr: dict, optional

        :param node_attr:
            Dict of (attribute, value) pairs set for all nodes.
        :type node_attr: dict, optional

        :param edge_attr:
            Dict of (attribute, value) pairs set for all edges.
        :type edge_attr: dict, optional

        :param body:
            Dict of (attribute, value) pairs to add to the graph body.
        :type body: dict, optional

        :return:
            A directed graph source code in the DOT language.
        :rtype: graphviz.dot.Digraph

        Example:

        .. dispatcher:: dsp
           :opt: graph_attr={'ratio': '1'}
           :code:
            >>> from co2mpas.dispatcher import Dispatcher
            >>> dsp = Dispatcher(name='Dispatcher')
            >>> def fun(a):
            ...     return a + 1, a - 1
            >>> dsp.add_function('fun', fun, ['a'], ['b', 'c'])
            'fun'
            >>> dsp.plot(view=False, graph_attr={'ratio': '1'})
            <co2mpas.dispatcher.utils.drw.DspPlot object at 0x...>
        """

        from .drw import DspPlot
        dot = DspPlot(
            obj=self, workflow=workflow, nested=nested, view=view,
            edge_data=edge_data, node_data=node_data, draw_outputs=draw_outputs,
            node_function=node_function, depth=depth, node_styles=node_styles,
            function_module=function_module, name=name, comment=comment,
            directory=directory, filename=filename, format=format,
            engine=engine, encoding=encoding, graph_attr=graph_attr,
            node_attr=node_attr, edge_attr=edge_attr, body=body
        )

        return dot

    def copy(self):
        return deepcopy(self)


class ReplicateFunction(object):
    """
    Replicates a function.
    """

    def __init__(self, function, *args, **kwargs):
        self.function = partial(function, *args, **kwargs)
        self.__module__ = caller_name()
        self.__name__ = function.__name__
        self.__doc__ = function.__doc__

    def __call__(self, *inputs):
        function = self.function
        return [function(i) for i in inputs]


class SubDispatchFunction(SubDispatch):
    """
    It converts a :func:`~dispatcher.Dispatcher` into a function.

    That function takes a sequence of arguments or a key values as input of the
    dispatch.

    :return:
        A function that executes the dispatch of the given `dsp`.
    :rtype: function

    .. seealso:: :func:`~dispatcher.Dispatcher.dispatch`,
       :func:`~dispatcher.Dispatcher.shrink_dsp`

    **Example**:

    A dispatcher with two functions `max` and `min` and an unresolved cycle
    (i.e., `a` --> `max` --> `c` --> `min` --> `a`):

    .. dispatcher:: dsp
       :opt: graph_attr={'ratio': '1'}

        >>> from co2mpas.dispatcher import Dispatcher
        >>> dsp = Dispatcher(name='Dispatcher')
        >>> dsp.add_function('max', max, inputs=['a', 'b'], outputs=['c'])
        'max'
        >>> from math import log
        >>> def my_log(x):
        ...     return log(x - 1)
        >>> dsp.add_function('log(x - 1)', my_log, inputs=['c'],
        ...                  outputs=['a'], input_domain=lambda c: c > 1)
        'log(x - 1)'

    Extract a static function node, i.e. the inputs `a` and `b` and the
    output `a` are fixed::

        >>> fun = SubDispatchFunction(dsp, 'myF', ['a', 'b'], ['a'])
        >>> fun.__name__
        'myF'
        >>> fun(2, 1)
        0.0

    .. dispatcher:: dsp
       :opt: workflow=True, graph_attr={'ratio': '1'}

        >>> dsp = fun.dsp
        >>> dsp.name = 'Created function internal'

    The created function raises a ValueError if un-valid inputs are
    provided::

        >>> fun(1, 0)  # doctest: +IGNORE_EXCEPTION_DETAIL
        Traceback (most recent call last):
        ...
        DispatcherError:
          Unreachable output-targets: ...
          Available outputs: ...

    .. dispatcher:: dsp
       :opt: workflow=True, graph_attr={'ratio': '1'}

        >>> dsp = fun.dsp
    """

    def __init__(self, dsp, function_id, inputs, outputs=None, cutoff=None,
                 inputs_dist=None, shrink=True):
        """
        Initializes the Sub-dispatch Function.

        :param dsp:
            A dispatcher that identifies the model adopted.
        :type dsp: dispatcher.Dispatcher

        :param function_id:
            Function name.
        :type function_id: str

        :param inputs:
            Input data nodes.
        :type inputs: list[str], iterable

        :param outputs:
            Ending data nodes.
        :type outputs: list[str], iterable, optional

        :param cutoff:
            Depth to stop the search.
        :type cutoff: float, int, optional

        :param inputs_dist:
            Initial distances of input data nodes.
        :type inputs_dist: dict[str, int | float], optional
        """

        if shrink:
            dsp = dsp.shrink_dsp(inputs, outputs, cutoff=cutoff,
                                 inputs_dist=inputs_dist)

        if outputs:
            missed = set(outputs).difference(dsp.nodes)  # Outputs not reached.

            if missed:  # If outputs are missing raise error.

                available = dsp.data_nodes.keys()  # Available data nodes.

                # Raise error
                msg = '\n  Unreachable output-targets: {}\n  Available ' \
                      'outputs: {}'.format(missed, available)
                raise ValueError(msg)

        # Set internal proprieties
        self.inputs = inputs
        dsp.name = function_id  # Set dsp name equal to function id.
        wildcard = True
        no_call = False
        from co2mpas.dispatcher.utils.sol import Solution
        self._sol = sol = Solution(
            dsp, dict.fromkeys(inputs, None), outputs, wildcard, None,
            inputs_dist, no_call, False
        )


        # Initialize as sub dispatch.
        super(SubDispatchFunction, self).__init__(
            dsp, outputs, cutoff, sol.inputs_dist, wildcard, no_call,
            True, True, 'list'
        )

        self.__module__ = caller_name()  # Set as who calls my caller.

        # Define the function to return outputs sorted.
        if outputs is None:
            self.output_type = 'all'
        elif len(outputs) == 1:
            self.output_type = 'values'

    def __call__(self, *args, _sol_output=None, **kwargs):
        # Namespace shortcuts.
        dsp, inputs = self.dsp, map_list(self.inputs, *args)
        self.solution = sol = self._sol.copy_structure()

        # Check multiple values for the same argument.
        i = next((i for i in kwargs if i in inputs), None)
        if i:
            msg = "%s() got multiple values for argument '%s'"
            raise TypeError(msg % (dsp.name, i))

        i = next((i for i in sorted(kwargs) if i not in dsp.nodes), None)
        if i:
            msg = "%s() got an unexpected keyword argument '%s'"
            raise TypeError(msg % (dsp.name, i))

        # Update inputs.
        input_values = combine_dicts(sol.inputs, inputs, kwargs)

        # Define the function to populate the workflow.
        i_val = lambda k: {'value': input_values[k]}

        # Initialize.
        sol._init_workflow(input_values, i_val, self.inputs_dist, False)

        # Dispatch outputs.
        sol.run()

        # Return outputs sorted.
        return self._return(sol, _sol_output)


class SubDispatchPipe(SubDispatchFunction):
    """
    It converts a :func:`~dispatcher.Dispatcher` into a function.

    That function takes a sequence of arguments as input of the dispatch.

    :return:
        A function that executes the pipe of the given `dsp`, updating .
    :rtype: function

    .. seealso:: :func:`~dispatcher.Dispatcher.dispatch`,
       :func:`~dispatcher.Dispatcher.shrink_dsp`

    **Example**:

    A dispatcher with two functions `max` and `min` and an unresolved cycle
    (i.e., `a` --> `max` --> `c` --> `min` --> `a`):

    .. dispatcher:: dsp
       :opt: graph_attr={'ratio': '1'}

        >>> from co2mpas.dispatcher import Dispatcher
        >>> dsp = Dispatcher(name='Dispatcher')
        >>> dsp.add_function('max', max, inputs=['a', 'b'], outputs=['c'])
        'max'
        >>> def func(x):
        ...     return x - 1
        >>> dsp.add_function('x - 1', func, inputs=['c'], outputs=['a'])
        'x - 1'

    Extract a static function node, i.e. the inputs `a` and `b` and the
    output `a` are fixed::

        >>> fun = SubDispatchPipe(dsp, 'myF', ['a', 'b'], ['a'])
        >>> fun.__name__
        'myF'
        >>> fun(2, 1)
        1

    .. dispatcher:: dsp
       :opt: workflow=True, graph_attr={'ratio': '1'}

        >>> dsp = fun.dsp
        >>> dsp.name = 'Created function internal'

    The created function raises a ValueError if un-valid inputs are
    provided::

        >>> fun(1, 0)
        0

    .. dispatcher:: dsp
       :opt: workflow=True, graph_attr={'ratio': '1'}

        >>> dsp = fun.dsp
    """

    def __init__(self, dsp, function_id, inputs, outputs=None, cutoff=None,
                 inputs_dist=None, no_domain=True):
        """
        Initializes the Sub-dispatch Function.

        :param dsp:
            A dispatcher that identifies the model adopted.
        :type dsp: dispatcher.Dispatcher

        :param function_id:
            Function name.
        :type function_id: str

        :param inputs:
            Input data nodes.
        :type inputs: list[str], iterable

        :param outputs:
            Ending data nodes.
        :type outputs: list[str], iterable, optional

        :param cutoff:
            Depth to stop the search.
        :type cutoff: float, int, optional

        :param inputs_dist:
            Initial distances of input data nodes.
        :type inputs_dist: dict[str, int | float], optional
        """

        from co2mpas.dispatcher.utils.sol import Solution
        self.solution = sol = Solution(
            dsp, inputs, outputs, True, cutoff, inputs_dist, True, True,
            no_domain=no_domain
        )
        sol.run()
        from .alg import _union_workflow, _convert_bfs
        bfs = _union_workflow(sol)
        o, bfs = outputs or sol, _convert_bfs(bfs)
        dsp = dsp._get_dsp_from_bfs(o, bfs_graphs=bfs)

        super(SubDispatchPipe, self).__init__(
            dsp, function_id, inputs, outputs=outputs, cutoff=cutoff,
            inputs_dist=inputs_dist, shrink=False
        )
        self.__module__ = caller_name()  # Set as who calls my caller.
        self._sol.no_call = True
        self._sol._init_workflow()
        self._sol.run()
        self._sol.no_call = False

        def _make_tks(v, s):
            nxt_nds = s.workflow[v]
            nxt_dsp = [n for n in nxt_nds if s.nodes[n]['type'] == 'dispatcher']
            nxt_dsp = [(n, s._edge_length(s.dmap[v][n], s.nodes[n]))
                       for n in nxt_dsp]
            return v, s, nxt_nds, nxt_dsp

        self.pipe = [_make_tks(*v['task'][-1]) for v in self._sol.pipe.values()]

    def __call__(self, *args, _sol_output=None):
        dsp, inputs = self.dsp, map_list(self.inputs, *args)
        key_map, sub_dsp = {}, {}
        for k, s in self._sol.sub_dsp.items():
            ns = s.copy_structure(dist=1)
            ns.sub_dsp = sub_dsp
            key_map[s] = ns
            sub_dsp[k] = ns

        sol = key_map[self._sol]
        sol.inputs.update(inputs)

        for s in sub_dsp.values():
            s._init_workflow(clean=False)

        for v, s, nxt_nds, nxt_dsp in self.pipe:
            s = key_map[s]
            if not s._set_node_output(v, False, next_nds=nxt_nds):
                break
            for n, vw_d in nxt_dsp:
                s._set_sub_dsp_node_input(v, n, [], s.check_cutoff, False, vw_d)
            s._see_remote_link_node(v)

        # Return outputs sorted.
<<<<<<< HEAD
        return self.return_output()


class DFun(object):
    """
     A 3-tuple ``(out, fun, **kwds)``, used to prepare a list of calls to :meth:`Dispatcher.add_function()`.

     The workhorse is the :meth:`addme()` which delegates to :meth:`Dispatcher.add_function():

       - ``out``: a scalar string or a string-list that, sent as `output` arg,
       - ``fun``: a callable, sent as `function` args,
       - ``kwds``: any keywords of :meth:`Dispatcher.add_function()`.
       - Specifically for the 'inputs' argument, if present in `kwds`, use them
         (a scalar-string or string-list type, possibly empty), else inspect function;
         in any case wrap the result in a tuple (if not already a list-type).

         NOTE: Inspection works only for regular args, no ``*args, **kwds`` supported,
         and they will fail late, on :meth:`addme()`, if no `input` or `inp` defined.

    Example::

        dfuns = [
            DFun('res', lambda num: num * 2),
            DFun('res2', lambda num, num2: num + num2, weight=30),
            DFun(out=['nargs', 'res22'],
                 fun=lambda *args: (len(args), args),
                 inp=('res', 'res1')
            ),
        ]
    """

    def __init__(self, out, fun, inputs=None, **kwds):
        self.out = out
        self.fun = fun
        if inputs is not None:
            kwds['inputs'] = inputs
        self.kwds = kwds
        assert 'outputs' not in kwds and 'function' not in kwds, self

    def __repr__(self, *args, **kwargs):
        from toolz import dicttoolz as dtz
        kwds = dtz.keyfilter(lambda k: k not in ('fun', 'out'), self.kwds)
        return 'DFun(%r, %r, %s)' % (
            self.out,
            self.fun,
            ', '.join('%s=%s' %(k, v) for k, v in kwds.items()))

    def copy(self):
        cp = DFun(**vars(self))
        cp.kwds = dict(self.kwds)
        return cp

    def inspect_inputs(self):
        import inspect
        fun_params = inspect.signature(self.fun).parameters
        assert not any(p.kind for p in fun_params.values()
                       if p.kind != inspect.Parameter.POSITIONAL_OR_KEYWORD), (
                           "Found '*args or **kwds on function!", self)
        return tuple(fun_params.keys())

    def addme(self, dsp):
        kwds = self.kwds
        out = self.out
        fun = self.fun

        if not isinstance(out, (tuple, list)):
            out = (out, )
        else:
            pass

        inp = kwds.pop('inputs', None)
        if inp is None:
            inp = self.inspect_inputs()

        if not isinstance(inp, (tuple, list)):
            inp = (inp, )
        else:
            pass

        if 'description' not in kwds:
            kwds['function_id'] = '%s:%s%s --> %s' % (fun.__module__, fun.__name__, inp, out)

        return dsp.add_function(inputs=inp,
                                outputs=out,
                                function=fun,
                                **kwds)

    @classmethod
    def add_dfuns(cls, dfuns, dsp):
    #def add_dfuns(cls, dfuns: Iterable, dsp: Dispatcher):
        for uf in dfuns:
            try:
                uf.addme(dsp)
            except Exception as ex:
                raise ValueError("Failed adding dfun %s due to: %s: %s"
                                 % (uf, type(ex).__name__, ex)) from ex
=======
        return self._return(sol, _sol_output)
>>>>>>> e9200ab8
<|MERGE_RESOLUTION|>--- conflicted
+++ resolved
@@ -991,8 +991,7 @@
             s._see_remote_link_node(v)
 
         # Return outputs sorted.
-<<<<<<< HEAD
-        return self.return_output()
+        return self._return(sol, _sol_output)
 
 
 class DFun(object):
@@ -1088,6 +1087,3 @@
             except Exception as ex:
                 raise ValueError("Failed adding dfun %s due to: %s: %s"
                                  % (uf, type(ex).__name__, ex)) from ex
-=======
-        return self._return(sol, _sol_output)
->>>>>>> e9200ab8
