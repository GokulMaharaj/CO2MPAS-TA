#! python
##
## Installs co2mpas:
## 		python setup.py install
## or
##		pip install -r requirements.txt
## and then just code from inside this folder.
#
import io
import os
import re
import sys

from setuptools import setup, find_packages


if sys.version_info < (3, 4):
    msg = "Sorry, Python >= 3.4 is required, but found: {}"
    sys.exit(msg.format(sys.version_info))


proj_name = 'co2mpas'
mydir = os.path.dirname(__file__)

# Version-trick to have version-info in a single place,
# taken from: http://stackoverflow.com/questions/2058802/how-can-i-get-the-version-defined-in-setup-py-setuptools-in-my-package
##
def read_project_version():
    fglobals = {}
    with io.open(os.path.join(
            mydir, 'co2mpas', '_version.py'), encoding='UTF-8') as fd:
        exec(fd.read(), fglobals)  # To read __version__
    return fglobals['__version__']


def read_text_lines(fname):
    with io.open(os.path.join(mydir, fname)) as fd:
        return fd.readlines()


def yield_rst_only_markup(lines):
    """
    :param file_inp:     a `filename` or ``sys.stdin``?
    :param file_out:     a `filename` or ``sys.stdout`?`

    """
    substs = [
        # Selected Sphinx-only Roles.
        #
        (r':abbr:`([^`]+)`', r'\1'),
        (r':ref:`([^`]+)`', r'ref: *\1*'),
        (r':term:`([^`]+)`', r'**\1**'),
        (r':dfn:`([^`]+)`', r'**\1**'),
        (r':(samp|guilabel|menuselection|doc|file):`([^`]+)`',
                                    r'``\2``'),

        # Sphinx-only roles:
        #        :foo:`bar`   --> foo(``bar``)
        #        :a:foo:`bar` XXX afoo(``bar``)
        #
        #(r'(:(\w+))?:(\w+):`([^`]*)`', r'\2\3(``\4``)'),
        #(r':(\w+):`([^`]*)`', r'\1(`\2`)'),
        # emphasis
        # literal
        # code
        # math
        # pep-reference
        # rfc-reference
        # strong
        # subscript, sub
        # superscript, sup
        # title-reference


        # Sphinx-only Directives.
        #
        (r'\.\. doctest', r'code-block'),
        (r'\.\. plot::', r'.. '),
        (r'\.\. seealso', r'info'),
        (r'\.\. glossary', r'rubric'),
        (r'\.\. figure::', r'.. '),
        (r'\.\. image::', r'.. '),


        # Other
        #
        (r'\|version\|', r'x.x.x'),
        (r'\.\. include:: AUTHORS', r'see: AUTHORS'),
    ]

    regex_subs = [(re.compile(regex, re.IGNORECASE), sub)
                  for (regex, sub) in substs]

    def clean_line(line):
        try:
            for (regex, sub) in regex_subs:
                line = regex.sub(sub, line)
        except Exception as ex:
            print("ERROR: %s, (line(%s)" % (regex, sub))
            raise ex

        return line

    for line in lines:
        yield clean_line(line)


proj_ver = read_project_version()
readme_lines = read_text_lines('README.rst')
description = readme_lines[1]
long_desc = ''.join(yield_rst_only_markup(readme_lines))
download_url = 'https://github.com/JRCSTU/CO2MPAS-TA/releases/tag/v%s' % proj_ver

setup(
    name=proj_name,
    version=proj_ver,
    description="The Type-Approving vehicle simulator predicting NEDC CO2 emissions from WLTP",
    long_description=long_desc,
    download_url=download_url,
    keywords="""
        CO2 fuel-consumption WLTP NEDC vehicle automotive
        EU JRC IET STU correlation back-translation policy monitoring
        M1 N1 simulator engineering scientific
    """.split(),
    url='https://co2mpas.io/',
    license='EUPL 1.1+',
    author='CO2MPAS-Team',
    author_email='co2mpas@jrc.ec.europa.eu',
    classifiers=[
        "Programming Language :: Python",
        "Programming Language :: Python :: 3",
        "Programming Language :: Python :: 3.5",
        "Programming Language :: Python :: Implementation :: CPython",
        "Development Status :: 4 - Beta",
        'Natural Language :: English',
        "Intended Audience :: Developers",
        "Intended Audience :: Science/Research",
        "Intended Audience :: Manufacturing",
        'Environment :: Console',
        'License :: OSI Approved :: European Union Public Licence 1.1 (EUPL 1.1)',
        'Natural Language :: English',
        "Operating System :: MacOS :: MacOS X",
        "Operating System :: Microsoft :: Windows",
        "Operating System :: POSIX",
        "Operating System :: Unix",
        "Operating System :: OS Independent",
        'Topic :: Scientific/Engineering',
        "Topic :: Scientific/Engineering :: Information Analysis",
    ],
    setup_requires=[
        # PEP426-field actually not used by `pip`, hence
        # included also in /requirements/developmnet.pip.
        'setuptools',
        'setuptools-git >= 0.3',  # Example given like that in PY docs.
        'wheel',
    ],
    # dev_requires=[
    #     # PEP426-field actually not used by `pip`, hence
    #     # included in /requirements/developmnet.pip.
    #     'sphinx',
    # ],
    install_requires=[
        'pandas',
        'xlsxwriter',
        'scikit-learn',
        'numpy',
        'scipy',
        'lmfit>=0.9.5',
        'matplotlib',
        'networkx',
        'dill',
        'graphviz',
        'docopt',
        'six',
        'mpld3',
        'pandalone[xlrd]>=0.2.0', ## For datasync pascha-fixes and openpyxl version.
        'regex',
        'schema',
        'tqdm',
        'PyYAML>=3.12',
        'pip',
        'boltons',
        'pykalman',
        'wltp',
        'openpyxl>=2.4.0',
        'Pillow',           ## for tkui
        'toolz',
        'flask',
<<<<<<< HEAD
=======
        'Pycel'
>>>>>>> 0e7a58b4
    ],
    dependency_links=['https://github.com/vinci1it2000/pycel/tarball/master#egg=Pycel'],
    extras_require={
        'dice': [
            'python-gnupg',
            'gitpython >= 2.1.0', ## Win+Cygwin support
            'keyring',
            'pycryptodome',
            'transitions',
            #'traitlets >= 5.0.0dev0', #FIXME: traitlets DOES NOT WORK! use `pip install -r requirements/exe.pip`
        ],
    },
    ## FIXME: traitlets DOES NOT WORK! use `pip install -r requirements/exe.pip`
    #dependency_links=['git+https://github.com/ipython/traitlets@master#egg=traitlets-5.0.0dev0'],
    packages=find_packages(exclude=[
        'tests', 'tests.*',
        'doc', 'doc.*',
        'benchmarks'
    ]),
    package_data={
        'co2mpas': [
        'demos/*.xlsx',
        'ipynbs/*.ipynb',
        'icons/*.png',
        'co2mpas_template.xlsx',
        'datasync_template.xlsx',
        'co2mpas_output_template.xlsx',
    ]},
    include_package_data=True,
    zip_safe=True,
    test_suite='nose.collector',
    tests_require=['nose>=1.0', 'ddt'],
    entry_points={
        'console_scripts': [
            '%(p)s = %(p)s.__main__:main' % {'p': proj_name},
            'datasync = %(p)s.datasync:main' % {'p': proj_name},
            'co2dice = %(p)s.sampling.dice:main [dice]' % {'p': proj_name},
            '%(p)s-autocompletions = %(p)s.__main__:print_autocompletions' % {'p': proj_name},

            ## No `gui_script` because it flickers a console-window!
            #  better invoke it with a Windows shortcut "minimized.
            'co2gui = co2mpas.tkui:main'
        ],
    },
    options={
        'bdist_wheel': {
            'universal': True,
        },
    },
    platforms=['any'],
)<|MERGE_RESOLUTION|>--- conflicted
+++ resolved
@@ -186,10 +186,7 @@
         'Pillow',           ## for tkui
         'toolz',
         'flask',
-<<<<<<< HEAD
-=======
         'Pycel'
->>>>>>> 0e7a58b4
     ],
     dependency_links=['https://github.com/vinci1it2000/pycel/tarball/master#egg=Pycel'],
     extras_require={
