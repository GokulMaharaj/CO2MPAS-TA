#! python
##
## Installs co2mpas:
## 		python setup.py install
## or
##		pip install -r requirements.txt
## and then just code from inside this folder.
#
import io
import os
import re
import sys

from setuptools import setup, find_packages


if sys.version_info < (3, 4):
    msg = "Sorry, Python >= 3.4 is required, but found: {}"
    sys.exit(msg.format(sys.version_info))


proj_name = 'co2mpas'
mydir = os.path.dirname(__file__)

# Version-trick to have version-info in a single place,
# taken from: http://stackoverflow.com/questions/2058802/how-can-i-get-the-version-defined-in-setup-py-setuptools-in-my-package
##
def read_project_version():
    fglobals = {}
    with io.open(os.path.join(
            mydir, 'co2mpas', '_version.py'), encoding='UTF-8') as fd:
        exec(fd.read(), fglobals)  # To read __version__
    return fglobals['__version__']


def read_text_lines(fname):
    with io.open(os.path.join(mydir, fname)) as fd:
        return fd.readlines()


def yield_rst_only_markup(lines):
    """
    :param file_inp:     a `filename` or ``sys.stdin``?
    :param file_out:     a `filename` or ``sys.stdout`?`

    """
    substs = [
        # Selected Sphinx-only Roles.
        #
        (r':abbr:`([^`]+)`', r'\1'),
        (r':ref:`([^`]+)`', r'ref: *\1*'),
        (r':term:`([^`]+)`', r'**\1**'),
        (r':dfn:`([^`]+)`', r'**\1**'),
        (r':(samp|guilabel|menuselection|doc|file):`([^`]+)`',
                                    r'``\2``'),

        # Sphinx-only roles:
        #        :foo:`bar`   --> foo(``bar``)
        #        :a:foo:`bar` XXX afoo(``bar``)
        #
        #(r'(:(\w+))?:(\w+):`([^`]*)`', r'\2\3(``\4``)'),
        #(r':(\w+):`([^`]*)`', r'\1(`\2`)'),
        # emphasis
        # literal
        # code
        # math
        # pep-reference
        # rfc-reference
        # strong
        # subscript, sub
        # superscript, sup
        # title-reference


        # Sphinx-only Directives.
        #
        (r'\.\. doctest', r'code-block'),
        (r'\.\. plot::', r'.. '),
        (r'\.\. seealso', r'info'),
        (r'\.\. glossary', r'rubric'),
        (r'\.\. figure::', r'.. '),
        (r'\.\. image::', r'.. '),


        # Other
        #
        (r'\|version\|', r'x.x.x'),
        (r'\.\. include:: AUTHORS', r'see: AUTHORS'),
    ]

    regex_subs = [(re.compile(regex, re.IGNORECASE), sub)
                  for (regex, sub) in substs]

    def clean_line(line):
        try:
            for (regex, sub) in regex_subs:
                line = regex.sub(sub, line)
        except Exception as ex:
            print("ERROR: %s, (line(%s)" % (regex, sub))
            raise ex

        return line

    for line in lines:
        yield clean_line(line)


proj_ver = read_project_version()
readme_lines = read_text_lines('README.rst')
description = readme_lines[1]
long_desc = ''.join(yield_rst_only_markup(readme_lines))
download_url = 'https://github.com/JRCSTU/CO2MPAS-TA/releases/tag/v%s' % proj_ver

setup(
    name=proj_name,
    version=proj_ver,
    description="The Type-Approving vehicle simulator predicting NEDC CO2 emissions from WLTP",
    long_description=long_desc,
    download_url=download_url,
    keywords="""
        CO2 fuel-consumption WLTP NEDC vehicle automotive
        EU JRC IET STU correlation back-translation policy monitoring
        M1 N1 simulator engineering scientific
    """.split(),
    url='https://co2mpas.io/',
    license='EUPL 1.1+',
    author='CO2MPAS-Team',
    author_email='co2mpas@jrc.ec.europa.eu',
    classifiers=[
        "Programming Language :: Python",
        "Programming Language :: Python :: 3",
        "Programming Language :: Python :: 3.5",
        "Programming Language :: Python :: Implementation :: CPython",
        "Development Status :: 4 - Beta",
        'Natural Language :: English',
        "Intended Audience :: Developers",
        "Intended Audience :: Science/Research",
        "Intended Audience :: Manufacturing",
        'Environment :: Console',
        'License :: OSI Approved :: European Union Public Licence 1.1 (EUPL 1.1)',
        'Natural Language :: English',
        "Operating System :: MacOS :: MacOS X",
        "Operating System :: Microsoft :: Windows",
        "Operating System :: POSIX",
        "Operating System :: Unix",
        "Operating System :: OS Independent",
        'Topic :: Scientific/Engineering',
        "Topic :: Scientific/Engineering :: Information Analysis",
    ],
    setup_requires=[
        # PEP426-field actually not used by `pip`, hence
        # included also in /requirements/developmnet.pip.
        'setuptools',
        'setuptools-git >= 0.3',  # Example given like that in PY docs.
        'wheel',
    ],
    # dev_requires=[
    #     # PEP426-field actually not used by `pip`, hence
    #     # included in /requirements/developmnet.pip.
    #     'sphinx',
    # ],
    install_requires=[
        'pandas',
        'xlsxwriter',
        'scikit-learn',
        'numpy',
        'scipy',
        'lmfit>=0.9.5',
        'matplotlib',
        'networkx',
        'dill',
        'graphviz',
        'docopt',
        'six',
        'mpld3',
        'pandalone[xlrd]>=0.2.0', ## For datasync pascha-fixes and openpyxl version.
        'regex',
        'schema',
        'tqdm',
        'PyYAML>=3.12',
        'pip',
        'boltons',
        'pykalman',
        'wltp',
        'openpyxl>=2.4.0',
        'Pillow',           ## for tkui
        'toolz',
        'schedula'
    ],
    dependency_links=[
<<<<<<< HEAD
        'https://github.com/vinci1it2000/schedula/tarball/master#egg=schedula-0.0.1'
=======
        'https://github.com/ipython/traitlets/tarball/master#egg=traitlets-5.0.0dev0'
>>>>>>> 8eb97e83
    ],
    extras_require={
        'dice': [
            'python-gnupg',
            'gitpython >= 2.1.0', ## Win+Cygwin support
            'keyring',
            'pycryptodome',
            'transitions',
            'traitlets',
        ],
    },
    packages=find_packages(exclude=[
        'tests', 'tests.*',
        'doc', 'doc.*',
        'benchmarks'
    ]),
    package_data={
        'co2mpas': [
        'demos/*.xlsx',
        'ipynbs/*.ipynb',
        'icons/*.png',
        'co2mpas_template.xlsx',
        'datasync_template.xlsx',
        'co2mpas_output_template.xlsx',
    ]},
    include_package_data=True,
    zip_safe=True,
    test_suite='nose.collector',
    tests_require=['nose>=1.0', 'ddt'],
    entry_points={
        'console_scripts': [
            '%(p)s = %(p)s.__main__:main' % {'p': proj_name},
            'datasync = %(p)s.datasync:main' % {'p': proj_name},
            'co2dice = %(p)s.sampling.dice:main [dice]' % {'p': proj_name},
            '%(p)s-autocompletions = %(p)s.__main__:print_autocompletions' % {'p': proj_name},

            ## No `gui_script` because it flickers a console-window!
            #  better invoke it with a Windows shortcut "minimized.
            'co2gui = co2mpas.tkui:main'
        ],
    },
    options={
        'bdist_wheel': {
            'universal': True,
        },
    },
    platforms=['any'],
)<|MERGE_RESOLUTION|>--- conflicted
+++ resolved
@@ -188,11 +188,8 @@
         'schedula'
     ],
     dependency_links=[
-<<<<<<< HEAD
-        'https://github.com/vinci1it2000/schedula/tarball/master#egg=schedula-0.0.1'
-=======
-        'https://github.com/ipython/traitlets/tarball/master#egg=traitlets-5.0.0dev0'
->>>>>>> 8eb97e83
+        'https://github.com/vinci1it2000/schedula/tarball/master#egg=schedula-0.0.1',
+        'https://github.com/ipython/traitlets/tarball/master#egg=traitlets-5.0.0dev0',
     ],
     extras_require={
         'dice': [
